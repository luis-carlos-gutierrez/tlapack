# Copyright (c) 2025, University of Colorado Denver. All rights reserved.
#
# This file is part of <T>LAPACK.
# <T>LAPACK is free software: you can redistribute it and/or modify it under
# the terms of the BSD 3-Clause license. See the accompanying LICENSE file.

# Add the CMake directory for custom CMake modules
list(APPEND CMAKE_MODULE_PATH ${CMAKE_CURRENT_LIST_DIR}/cmake)

add_custom_target( run-all-examples DEPENDS run-all-examples-cmd )
add_custom_command(
  OUTPUT run-all-examples-cmd
  COMMAND echo "Running all examples:" && echo "" )

# add the example geqr2
add_subdirectory( geqr2 )
add_custom_command(
  OUTPUT run-all-examples-cmd APPEND
  COMMAND
    echo "- example_geqr2 ----------------" &&
    "${CMAKE_CURRENT_BINARY_DIR}/geqr2/example_geqr2${CMAKE_EXECUTABLE_SUFFIX}"
    && echo ""
)
<<<<<<< HEAD
# add the example tikhonov_regularization
add_subdirectory( tikhonov_regularization )
add_custom_command(
  OUTPUT run-all-examples-cmd APPEND
  COMMAND
    echo "- example_tikhonov_regularization ----------------" &&
    "${CMAKE_CURRENT_BINARY_DIR}/tikhonov_regularization/example_tikhonov_regularization${CMAKE_EXECUTABLE_SUFFIX}"
    && echo ""
)
=======

# add the example laed4
# add_subdirectory( laed4 )
# add_custom_command(
#   OUTPUT run-all-examples-cmd APPEND
#   COMMAND
#     echo "- example_laed4 ----------------" &&
#     "${CMAKE_CURRENT_BINARY_DIR}/laed4/example_laed4${CMAKE_EXECUTABLE_SUFFIX}"
#     && echo ""
# )

>>>>>>> 646ae7f4
# add the eigenvalues example
add_subdirectory( eigenvalues )
add_custom_command(
  OUTPUT run-all-examples-cmd APPEND
  COMMAND
    echo "- example_eigenvalues ----------------" &&
    "${CMAKE_CURRENT_BINARY_DIR}/eigenvalues/example_eigenvalues${CMAKE_EXECUTABLE_SUFFIX}"
    && echo ""
)

# add the debug example
add_subdirectory( cpp_visualizer )

# add the example gemm (Use MPFR library if it is available)
add_subdirectory( gemm )
add_custom_command(
  OUTPUT run-all-examples-cmd APPEND
  COMMAND
    echo "- example_gemm ----------------" &&
    "${CMAKE_CURRENT_BINARY_DIR}/gemm/example_gemm${CMAKE_EXECUTABLE_SUFFIX}"
    && echo ""
)

# add the example lu (Use MPFR library if it is available)
add_subdirectory( lu )
add_custom_command(
  OUTPUT run-all-examples-cmd APPEND
  COMMAND
    echo "- example_lu ----------------" &&
    "${CMAKE_CURRENT_BINARY_DIR}/lu/example_lu${CMAKE_EXECUTABLE_SUFFIX}"
    && echo ""
)

# add the example access_types
add_subdirectory( access_types )
add_custom_command(
  OUTPUT run-all-examples-cmd APPEND
  COMMAND
    echo "- example_accessTypes ----------------" &&
    "${CMAKE_CURRENT_BINARY_DIR}/access_types/example_accessTypes${CMAKE_EXECUTABLE_SUFFIX}"
    && echo ""
)

# add the example potrf
find_package( LAPACK QUIET )
if( LAPACK_FOUND )
  find_package( LAPACKE QUIET )
  if( LAPACKE_FOUND )
    add_subdirectory( potrf )
    add_custom_command(
      OUTPUT run-all-examples-cmd APPEND
      COMMAND
        echo "- example_potrf ----------------" &&
        "${CMAKE_CURRENT_BINARY_DIR}/potrf/example_potrf${CMAKE_EXECUTABLE_SUFFIX}"
        && echo ""
    )
  else()
    mark_as_advanced( FORCE LAPACKE_DIR )
  endif()
else()
  mark_as_advanced( FORCE LAPACK_DIR )
endif()

find_package( Eigen3 QUIET )
if( Eigen3_FOUND )
  # add the example eigen
  add_subdirectory( eigen )
  add_custom_command(
    OUTPUT run-all-examples-cmd APPEND
    COMMAND
      echo "- example_eigen ----------------" &&
      "${CMAKE_CURRENT_BINARY_DIR}/eigen/example_eigen${CMAKE_EXECUTABLE_SUFFIX}"
      && echo ""
  )
  # add the example performance_eigen
  add_subdirectory( performance_eigen )
  add_custom_command(
    OUTPUT run-all-examples-cmd APPEND
    COMMAND
      echo "- performance_eigen ----------------" &&
      "${CMAKE_CURRENT_BINARY_DIR}/performance_eigen/performance_eigen${CMAKE_EXECUTABLE_SUFFIX}"
      && echo "-x-x-x-x-x-x-x-x-" &&
      "${CMAKE_CURRENT_BINARY_DIR}/performance_eigen/performance_tlapack${CMAKE_EXECUTABLE_SUFFIX}"
      && echo ""
  )
  # add the example create_float_library
  add_subdirectory( create_float_library )
  add_custom_command(
    OUTPUT run-all-examples-cmd APPEND
    COMMAND
      echo "- example_create_float_library ----------------" &&
      "${CMAKE_CURRENT_BINARY_DIR}/create_float_library/example_create_float_library${CMAKE_EXECUTABLE_SUFFIX}"
      && echo ""
  )
else()
  mark_as_advanced( FORCE Eigen3_DIR )
endif()

find_package( mdspan QUIET )
if( mdspan_FOUND )
  # add the example mdspan
  add_subdirectory( mdspan )
  add_custom_command(
    OUTPUT run-all-examples-cmd APPEND
    COMMAND
      echo "- example_mdspan ----------------" &&
      "${CMAKE_CURRENT_BINARY_DIR}/mdspan/example_mdspan${CMAKE_EXECUTABLE_SUFFIX}"
      && echo ""
  )
else()
  mark_as_advanced( FORCE mdspan_DIR )
endif()

# add the example gemm using the C wrapper
if( BUILD_C_WRAPPERS )
  add_subdirectory( cwrapper_gemm )
  add_custom_command(
    OUTPUT run-all-examples-cmd APPEND
    COMMAND
      echo "- cwrapper_gemm ----------------" &&
      "${CMAKE_CURRENT_BINARY_DIR}/cwrapper_gemm/example_cwrapper_gemm${CMAKE_EXECUTABLE_SUFFIX}"
      && echo ""
  )
endif()

# add the example caxpy using the Fortran module
if( BUILD_Fortran_WRAPPERS )
  add_subdirectory( fortranModule_caxpy )
  add_custom_command(
    OUTPUT run-all-examples-cmd APPEND
    COMMAND
      echo "- fortranModule_caxpy ----------------" &&
      "${CMAKE_CURRENT_BINARY_DIR}/fortranModule_caxpy/example_fortranModule_caxpy${CMAKE_EXECUTABLE_SUFFIX}"
      && echo ""
  )
endif()

# add the example daxpy using the Fortran wrapper
if( BUILD_Fortran_WRAPPERS )
  add_subdirectory( fortranModule_ssymm )
  add_custom_command(
    OUTPUT run-all-examples-cmd APPEND
    COMMAND
      echo "- fortranModule_ssymm ----------------" &&
      "${CMAKE_CURRENT_BINARY_DIR}/fortranModule_ssymm/example_fortranModule_ssymm${CMAKE_EXECUTABLE_SUFFIX}"
      && echo ""
  )
endif()

# add the example starpu
find_package( PkgConfig QUIET )
if (PkgConfig_FOUND)
  pkg_check_modules(STARPU QUIET starpu-1.4)
  if (STARPU_FOUND)
    add_subdirectory( starpu )
    add_custom_command(
      OUTPUT run-all-examples-cmd APPEND
      COMMAND
        echo "- example_starpu_lu ----------------" &&
        "${CMAKE_CURRENT_BINARY_DIR}/starpu/example_starpu_lu${CMAKE_EXECUTABLE_SUFFIX}"
        && echo ""
    )
  endif()
endif()

# add the example Extreme interoperability
find_package( mdspan QUIET )
find_package( Eigen3 QUIET )
if( mdspan_FOUND AND Eigen3_FOUND )
  add_subdirectory( extreme_interoperability )
  add_custom_command(
    OUTPUT run-all-examples-cmd APPEND
    COMMAND
      echo "- example_interoperability ----------------" &&
      "${CMAKE_CURRENT_BINARY_DIR}/extreme_interoperability/example_interoperability${CMAKE_EXECUTABLE_SUFFIX}"
      && echo ""
  )
else()
  mark_as_advanced( FORCE mdspan_DIR )
  mark_as_advanced( FORCE Eigen3_DIR )
endif()<|MERGE_RESOLUTION|>--- conflicted
+++ resolved
@@ -21,7 +21,7 @@
     "${CMAKE_CURRENT_BINARY_DIR}/geqr2/example_geqr2${CMAKE_EXECUTABLE_SUFFIX}"
     && echo ""
 )
-<<<<<<< HEAD
+
 # add the example tikhonov_regularization
 add_subdirectory( tikhonov_regularization )
 add_custom_command(
@@ -31,7 +31,6 @@
     "${CMAKE_CURRENT_BINARY_DIR}/tikhonov_regularization/example_tikhonov_regularization${CMAKE_EXECUTABLE_SUFFIX}"
     && echo ""
 )
-=======
 
 # add the example laed4
 # add_subdirectory( laed4 )
@@ -43,7 +42,6 @@
 #     && echo ""
 # )
 
->>>>>>> 646ae7f4
 # add the eigenvalues example
 add_subdirectory( eigenvalues )
 add_custom_command(
